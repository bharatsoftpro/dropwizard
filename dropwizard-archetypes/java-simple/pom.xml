<?xml version="1.0" encoding="UTF-8"?>
<project xmlns="http://maven.apache.org/POM/4.0.0" xmlns:xsi="http://www.w3.org/2001/XMLSchema-instance" xsi:schemaLocation="http://maven.apache.org/POM/4.0.0 http://maven.apache.org/xsd/maven-4.0.0.xsd">
  <modelVersion>4.0.0</modelVersion>
  <prerequisites>
    <maven>3.0.0</maven>
  </prerequisites>

  <parent>
    <groupId>io.dropwizard.archetypes</groupId>
    <artifactId>dropwizard-archetypes</artifactId>
<<<<<<< HEAD
    <version>0.8.3-SNAPSHOT</version>
=======
    <version>0.8.4-SNAPSHOT</version>
>>>>>>> ed52c1a5
  </parent>

  <groupId>io.dropwizard.archetypes</groupId>
  <artifactId>java-simple</artifactId>
  <packaging>maven-archetype</packaging>

  <name>Dropwizard Archetype for Simple Java Services</name>

  <dependencies>
    <dependency>
      <groupId>io.dropwizard</groupId>
      <artifactId>dropwizard-core</artifactId>
      <version>${project.version}</version>
    </dependency>
  </dependencies>

  <build>
    <!-- verify the archetype with invoker -->
    <plugins>
      <plugin>
        <artifactId>maven-invoker-plugin</artifactId>
      </plugin>
    </plugins>

    <!-- enable filtering on the POM so we can inject variables -->
    <resources>
      <resource>
        <directory>src/main/resources</directory>
        <filtering>true</filtering>
        <includes>
          <include>archetype-resources/pom.xml</include>
        </includes>
      </resource>
      <resource>
        <directory>src/main/resources</directory>
        <filtering>false</filtering>
        <excludes>
          <exclude>archetype-resources/pom.xml</exclude>
        </excludes>
      </resource>
    </resources>
  </build>

</project><|MERGE_RESOLUTION|>--- conflicted
+++ resolved
@@ -8,11 +8,7 @@
   <parent>
     <groupId>io.dropwizard.archetypes</groupId>
     <artifactId>dropwizard-archetypes</artifactId>
-<<<<<<< HEAD
-    <version>0.8.3-SNAPSHOT</version>
-=======
     <version>0.8.4-SNAPSHOT</version>
->>>>>>> ed52c1a5
   </parent>
 
   <groupId>io.dropwizard.archetypes</groupId>
