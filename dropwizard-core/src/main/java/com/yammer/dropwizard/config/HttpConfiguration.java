--- conflicted
+++ resolved
@@ -57,24 +57,9 @@
 
     @NotNull
     @JsonProperty
-<<<<<<< HEAD
     private ImmutableMap<String, String> contextParameters = ImmutableMap.of();
 
-    @Min(1025)
-    @Max(65535)
-=======
-    protected ImmutableMap<String, String> contextParameters = ImmutableMap.of();
-    
-    public enum ConnectorType {
-        SOCKET,
-        BLOCKING_CHANNEL,
-        SELECT_CHANNEL,
-        SOCKET_SSL,
-        SELECT_CHANNEL_SSL
-    }
-  
     @PortRange
->>>>>>> d98b07f2
     @JsonProperty
     private int port = 8080;
 
